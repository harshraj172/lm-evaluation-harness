--- conflicted
+++ resolved
@@ -501,16 +501,6 @@
     return function
 
 
-<<<<<<< HEAD
-def load_yaml_config(mode="simple", yaml_path=None, yaml_config=None, yaml_dir=None):
-    if mode == "simple":
-        constuctor_fn = ignore_constructor
-    elif mode == "full":
-        constuctor_fn = import_function
-
-    # Add the import_function constructor to the YAML loader
-    yaml.add_constructor("!function", constuctor_fn)
-=======
 def load_yaml_config(yaml_path=None, yaml_config=None, yaml_dir=None, mode="full"):
     if mode == "simple":
         constructor_fn = ignore_constructor
@@ -519,7 +509,6 @@
 
     # Add the import_function constructor to the YAML loader
     yaml.add_constructor("!function", constructor_fn)
->>>>>>> 74119471
     if yaml_config is None:
         with open(yaml_path, "rb") as file:
             yaml_config = yaml.full_load(file)
@@ -547,11 +536,7 @@
                 path = os.path.join(yaml_dir, path)
 
             try:
-<<<<<<< HEAD
-                included_yaml_config = load_yaml_config(mode=mode, yaml_path=path)
-=======
                 included_yaml_config = load_yaml_config(yaml_path=path, mode=mode)
->>>>>>> 74119471
                 final_yaml_config.update(included_yaml_config)
             except Exception as ex:
                 # If failed to load, ignore
