--- conflicted
+++ resolved
@@ -1,4 +1,3 @@
-<<<<<<< HEAD
 import os
 import logging
 import evaluate
@@ -6,15 +5,6 @@
 from functools import partial
 
 from lm_eval.api.model import LM
-=======
-import logging
-
-import evaluate
-
-from lm_eval.api.model import LM
-
->>>>>>> 4d10ad56b1ffe569467eee2297e2317c99313118
-
 
 eval_logger = logging.getLogger("lm-eval")
 
@@ -113,7 +103,6 @@
             if aggregation is not None:
                 METRIC_REGISTRY[_metric]["aggregation"] = aggregation
 
-
             if higher_is_better is not None:
                 METRIC_REGISTRY[_metric]["higher_is_better"] = higher_is_better
 
@@ -131,7 +120,6 @@
     return decorate
 
 
-<<<<<<< HEAD
 def get_metric(name):
 
     if name in METRIC_REGISTRY:
@@ -141,17 +129,6 @@
 
 
 def get_evaluate(name, **kwargs):
-=======
-def get_metric(name, hf_evaluate_metric=False):
-    if not hf_evaluate_metric:
-        if name in METRIC_REGISTRY:
-            return METRIC_REGISTRY[name]
-        else:
-            eval_logger.warning(
-                f"Could not find registered metric '{name}' in lm-eval, searching in HF Evaluate library..."
-            )
->>>>>>> 4d10ad56b1ffe569467eee2297e2317c99313118
-
     try:
 
         class HFEvaluateAdaptor:
