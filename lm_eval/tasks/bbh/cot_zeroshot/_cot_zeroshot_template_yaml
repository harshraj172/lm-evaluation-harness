group: bbh_cot_zeroshot
dataset_path: lukaemon/bbh
output_type: generate_until
test_split: test
doc_to_target: "{{target}}"
metric_list:
  - metric: exact_match
    aggregation: mean
    higher_is_better: true
    ignore_case: true
    # ignore_punctuation: true
    regexes_to_ignore:
      - "\\.$"
      - ","
      - "\\\\"
      - "\n"
      - '"'
generation_kwargs:
  until:
    - "</s>"
<<<<<<< HEAD
    - "Q"
    - "\n\n"
    - "<0x0A>"
=======
    - "Q:"
    - "<|im_end|>"
>>>>>>> 8680e938
  do_sample: false
  temperature: 0.0
num_fewshot: 0
metadata:
  version: 2.0<|MERGE_RESOLUTION|>--- conflicted
+++ resolved
@@ -18,14 +18,9 @@
 generation_kwargs:
   until:
     - "</s>"
-<<<<<<< HEAD
-    - "Q"
-    - "\n\n"
-    - "<0x0A>"
-=======
     - "Q:"
     - "<|im_end|>"
->>>>>>> 8680e938
+    - "<0x0A>"
   do_sample: false
   temperature: 0.0
 num_fewshot: 0
