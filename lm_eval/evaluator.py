--- conflicted
+++ resolved
@@ -128,13 +128,8 @@
     task_dict = lm_eval.tasks.get_task_dict(tasks)
     for task_name in task_dict.keys():
         task_obj = task_dict[task_name]
-<<<<<<< HEAD
-        if type(task_obj) == tuple:
+        if isinstance(task_obj, tuple):
             _, task_obj = task_obj
-=======
-        if isinstance(task_obj, tuple):
-            group, task_obj = task_obj
->>>>>>> f5408b6b
             if task_obj is None:
                 continue
 
