--- conflicted
+++ resolved
@@ -2,29 +2,26 @@
 import itertools
 import collections
 
+import torch
+
 import numpy as np
 
 import lm_eval.api
 import lm_eval.api.metrics
 
 import lm_eval.tasks
-<<<<<<< HEAD
-import lm_eval.api
-from lm_eval.utils import positional_deprecated, run_task_tests, make_table, create_iterator
-import torch 
-=======
 import lm_eval.models
 
 from lm_eval.utils import (
     positional_deprecated,
     run_task_tests,
     make_table,
+    create_iterator,
     get_git_commit_hash,
 )
 
 from lm_eval.logger import eval_logger
 
->>>>>>> 0375b792
 
 @positional_deprecated
 def simple_evaluate(
@@ -95,7 +92,6 @@
         decontamination_ngrams_path=decontamination_ngrams_path,
     )
 
-<<<<<<< HEAD
     if lm.rank == 0:
         # add info about the model and few shot config
         results["config"] = {
@@ -108,25 +104,10 @@
             "limit": limit,
             "bootstrap_iters": bootstrap_iters,
         }
-
+        results["git_hash"] = get_git_commit_hash()
         return results
     else:
         return None
-=======
-    # add info about the model and few shot config
-    results["config"] = {
-        "model": model,
-        "model_args": model_args,
-        "num_fewshot": num_fewshot,
-        "batch_size": batch_size,
-        "device": device,
-        "no_cache": no_cache,
-        "limit": limit,
-        "bootstrap_iters": bootstrap_iters,
-    }
-    results["git_hash"] = get_git_commit_hash()
->>>>>>> 0375b792
-
 
 
 decontaminate_suffix = "_decontaminate"
@@ -176,20 +157,9 @@
         # rnd.seed(42)
         # rnd.shuffle(task_docs)
 
-        task.build_all_requests(limit=limit, rank = lm.rank, world_size = lm.world_size)
+        task.build_all_requests(limit=limit, rank=lm.rank, world_size=lm.world_size)
+
         # aggregate Instances by LM method requested to get output.
-<<<<<<< HEAD
-        reqtype = "loglikelihood" if task.OUTPUT_TYPE == "multiple_choice" else task.OUTPUT_TYPE #TODO: this is hacky, fix in task.py
-        requests[reqtype].extend(task.instances) 
-
-        if lm.world_size > 1:
-            instances_rnk = torch.tensor(len(task._instances), device = lm.device)
-            gathered_item = lm.accelerator.gather(instances_rnk).cpu().detach().numpy().tolist()
-
-            # compute number of pseudobatches to pad with (FSDP/DDP require even batches among ranks)
-            numpad = max(gathered_item) - gathered_item[lm.rank]
-    
-=======
         reqtype = (
             "loglikelihood"
             if task.OUTPUT_TYPE == "multiple_choice"
@@ -197,7 +167,15 @@
         )  # TODO: this is hacky, fix in task.py
         requests[reqtype].extend(task.instances)
 
->>>>>>> 0375b792
+        if lm.world_size > 1:
+            instances_rnk = torch.tensor(len(task._instances), device=lm.device)
+            gathered_item = (
+                lm.accelerator.gather(instances_rnk).cpu().detach().numpy().tolist()
+            )
+
+            # compute number of pseudobatches to pad with (FSDP/DDP require even batches among ranks)
+            numpad = max(gathered_item) - gathered_item[lm.rank]
+
     ### Run LM on inputs, get all outputs ###
     # execute each type of request
     for reqtype, reqs in requests.items():
@@ -206,13 +184,10 @@
         cloned_reqs = []
         for req in reqs:
             cloned_reqs.extend([req] * req.repeats)
-<<<<<<< HEAD
-        
+
         if (lm.world_size > 1) and (numpad > 0):
             for _ in range(numpad):
                 cloned_reqs.extend([req] * req.repeats)
-=======
->>>>>>> 0375b792
 
         # run requests through model
         resps = getattr(lm, reqtype)(cloned_reqs)
@@ -238,16 +213,16 @@
         # calculate values for each filter setup (TODO: make getting list of keys cleaner)
         # TODO: make it possible to use a different metric per key
         for key in task.instances[0].filtered_resps.keys():
-<<<<<<< HEAD
-            doc_iterator = itertools.islice(enumerate(task.test_docs()), lm.rank, limit, lm.world_size) if task.has_test_docs() else itertools.islice(enumerate(task.validation_docs()), lm.rank, limit, lm.world_size)
+            doc_iterator = (
+                itertools.islice(
+                    enumerate(task.test_docs()), lm.rank, limit, lm.world_size
+                )
+                if task.has_test_docs()
+                else itertools.islice(
+                    enumerate(task.validation_docs()), lm.rank, limit, lm.world_size
+                )
+            )
             for doc_id, doc in doc_iterator:
-=======
-            for doc_id, doc in enumerate(
-                itertools.islice(task.test_docs(), 0, limit)
-                if task.has_test_docs()
-                else task.validation_docs()
-            ):
->>>>>>> 0375b792
                 # subset instances to only this document id ; sort by idx
                 requests = list(filter(lambda x: x.doc_id == doc_id, task.instances))
                 requests.sort(key=lambda x: x.idx)
@@ -256,58 +231,52 @@
                 )
                 for metric, value in metrics.items():
                     vals[(task_name, key, metric)].append(value)
-<<<<<<< HEAD
-    
+
     if lm.world_size > 1:
-        # if multigpu, then gather data across all ranks    
+        # if multigpu, then gather data across all ranks
         vals_torch = collections.defaultdict(list)
         for (task_name, key, metric), items in vals.items():
-            
-            numitem = 0 
+
+            numitem = 0
             if type(items[0]) == tuple:
-                numitem = len(items[0]) 
-    
+                numitem = len(items[0])
+
             # distributed gather requires all ranks to have same dimensions
             # so we pad out with float32 min value
             pad_value = torch.finfo(torch.float32).min
-            metrics_tensor = torch.tensor(items, device = lm.device)
-            
-            original_dtype = metrics_tensor.dtype # store original dtype 
-            torch_device_tensor = lm.accelerator.pad_across_processes(metrics_tensor.to(torch.float32), pad_index = pad_value)
+            metrics_tensor = torch.tensor(items, device=lm.device)
+
+            original_dtype = metrics_tensor.dtype  # store original dtype
+            torch_device_tensor = lm.accelerator.pad_across_processes(
+                metrics_tensor.to(torch.float32), pad_index=pad_value
+            )
             gathered_item = lm.accelerator.gather(torch_device_tensor)
-    
+
             if numitem > 0:
-                gathered_filtered = gathered_item[gathered_item[:,0] != pad_value]
+                gathered_filtered = gathered_item[gathered_item[:, 0] != pad_value]
             else:
                 gathered_filtered = gathered_item[gathered_item != pad_value]
-                
-            gathered_item = gathered_filtered.to(original_dtype).cpu().detach().numpy().tolist()
+
+            gathered_item = (
+                gathered_filtered.to(original_dtype).cpu().detach().numpy().tolist()
+            )
             # reconvert if we were passed a tuple of values
             if numitem > 0:
                 gathered_item = [tuple(g) for g in gathered_item]
-    
+
             if lm.rank == 0:
                 vals_torch[(task_name, key, metric)] = gathered_item
-    
+
         vals = vals_torch
-
 
     if lm.rank == 0:
         ### Aggregate results over all datapoints ###
         # aggregate results ; run bootstrap CIs
         for (task_name, key, metric), items in vals.items():
             task = task_dict[task_name]
-            results[task_name][metric + " - filter=" + key] = task.aggregation()[metric](items)
-=======
-
-    ### Aggregate results over all datapoints ###
-    # aggregate results ; run bootstrap CIs
-    for (task_name, key, metric), items in vals.items():
-        task = task_dict[task_name]
-        results[task_name][metric + " - filter=" + key] = task.aggregation()[metric](
-            items
-        )
->>>>>>> 0375b792
+            results[task_name][metric + " - filter=" + key] = task.aggregation()[
+                metric
+            ](items)
 
             # hotfix: bleu, chrf, ter seem to be really expensive to bootstrap
             # so we run them less iterations. still looking for a cleaner way to do this
@@ -320,7 +289,9 @@
             )
 
             if stderr is not None:
-                results[task_name][metric + " - filter=" + key + "_stderr"] = stderr(items)
+                results[task_name][metric + " - filter=" + key + "_stderr"] = stderr(
+                    items
+                )
 
         return {"results": dict(results), "versions": dict(versions)}
 
